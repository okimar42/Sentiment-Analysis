--- conflicted
+++ resolved
@@ -1,337 +1,5 @@
 // This file is now a facade that re-exports from the modular API structure
 // to maintain backward compatibility with existing imports
 
-<<<<<<< HEAD
-const API_URL = (import.meta as any).env.VITE_API_URL || '/api';
-console.log('🔧 DEBUG: VITE_API_URL =', (import.meta as any).env.VITE_API_URL);
-console.log('🔧 DEBUG: Final API_URL =', API_URL);
-
-// Create cache for GET requests
-const cache = new Map();
-const CACHE_DURATION = 5 * 60 * 1000; // 5 minutes
-
-const api = axios.create({
-  baseURL: API_URL,
-  timeout: 30000, // 30 second timeout
-  headers: {
-    'Content-Type': 'application/json',
-  },
-  // Add these to handle HTTPS self-signed certificates
-  withCredentials: false,
-  validateStatus: function (status) {
-    return status >= 200 && status < 300; // default
-  },
-});
-
-// Add token to requests if it exists
-api.interceptors.request.use((config) => {
-  const token = localStorage.getItem('token');
-  if (token) {
-    config.headers.Authorization = `Token ${token}`;
-  }
-  return config;
-});
-
-// Add response interceptor for error handling
-api.interceptors.response.use(
-  (response) => response,
-  (error) => {
-    console.error('API Error:', error);
-    if (error.response) {
-      // Handle specific error cases
-      console.error('Response error:', error.response.status, error.response.data);
-      switch (error.response.status) {
-        case 401:
-          // Clear token but do not redirect
-          localStorage.removeItem('token');
-          break;
-        case 403:
-          console.error('Access forbidden');
-          break;
-        case 404:
-          console.error('Resource not found');
-          break;
-        case 500:
-          console.error('Server error');
-          break;
-        default:
-          console.error('An error occurred');
-      }
-    } else if (error.request) {
-      console.error('No response received', error.request);
-    } else {
-      console.error('Error setting up request', error.message);
-    }
-    return Promise.reject(error);
-  }
-);
-
-// Helper function to get cached data
-const getCachedData = (key: string) => {
-  const cached = cache.get(key);
-  if (cached && Date.now() - cached.timestamp < CACHE_DURATION) {
-    return cached.data;
-  }
-  return null;
-};
-
-// Helper function to set cached data
-const setCachedData = (key: string, data: unknown) => {
-  cache.set(key, {
-    data,
-    timestamp: Date.now(),
-  });
-};
-
-// TypeScript interfaces for API data structures
-export type Analysis = {
-  id: string;
-  query: string;
-  source: string | string[];
-  model: string;
-  created_at: string;
-  status?: string;
-  twitter_grok_summary?: string;
-  results?: AnalysisResult[];
-};
-
-export type AnalysisSummary = {
-  total_posts: number;
-  average_score: number;
-  sentiment_distribution: {
-    positive: number;
-    negative: number;
-    neutral: number;
-  };
-  sentiment_percentages: {
-    positive: number;
-    negative: number;
-    neutral: number;
-  };
-};
-
-export type AnalysisResult = {
-  id: string;
-  content: string;
-  score: number;
-  post_date: string;
-  perceived_iq: number;
-  bot_probability: number;
-  source_type?: string;
-  post_id?: string;
-};
-
-export type BotAnalysis = {
-  total: number;
-  bots: number;
-  not_bots: number;
-  avg_bot_probability: number;
-};
-
-export type IQDistribution = {
-  perceived_iq: number;
-  count: number;
-};
-
-export type SentimentByDate = {
-  post_date: string;
-  avg_score: number;
-  count: number;
-};
-
-export type SearchParams = {
-  q?: string;
-  sentiment?: string;
-  sarcasm?: string;
-  bot?: string;
-  min_iq?: number;
-  sort_by?: string;
-  sort_order?: string;
-  page: number;
-  page_size: number;
-};
-
-export type SearchResults = {
-  results: AnalysisResult[];
-  total_count: number;
-  page: number;
-  page_size: number;
-  total_pages: number;
-};
-
-export const login = async (username: string, password: string): Promise<any> => {
-  try {
-    const response = await api.post('api-token-auth/', { username, password });
-    return response.data;
-  } catch (error: any) {
-    throw new Error(error.response?.data?.detail || 'Login failed');
-  }
-};
-
-export const getAnalyses = async (): Promise<Analysis[]> => {
-  const cacheKey = 'analyses';
-  const cachedData = getCachedData(cacheKey);
-  
-  if (cachedData) {
-    return cachedData as Analysis[];
-  }
-
-  try {
-    const response = await api.get('analyze/');
-    setCachedData(cacheKey, response.data);
-    return response.data;
-  } catch (error: any) {
-    throw new Error(error.response?.data?.detail || 'Failed to fetch analyses');
-  }
-};
-
-export const createAnalysis = async (data: any): Promise<any> => {
-  try {
-    console.log('Creating analysis with data:', data);
-    const response = await api.post('analyze/', data);
-    console.log('Analysis creation response:', response.data);
-    // Invalidate analyses cache
-    cache.delete('analyses');
-    return response.data;
-  } catch (error: any) {
-    console.error('Full error object:', error);
-    console.error('Error response:', error.response);
-    console.error('Error response data:', error.response?.data);
-    console.error('Error response status:', error.response?.status);
-    if (error.response?.data) {
-      throw new Error(JSON.stringify(error.response.data));
-    }
-    throw new Error(error.response?.data?.detail || error.message || 'Failed to create analysis');
-  }
-};
-
-export const getAnalysis = async (id: string): Promise<Analysis> => {
-  const cacheKey = `analysis-${id}`;
-  const cachedData = getCachedData(cacheKey);
-  
-  if (cachedData) {
-    return cachedData as Analysis;
-  }
-
-  try {
-    const response = await api.get(`analyze/${id}/`);
-    setCachedData(cacheKey, response.data);
-    return response.data;
-  } catch (error: any) {
-    throw new Error(error.response?.data?.detail || 'Failed to fetch analysis');
-  }
-};
-
-export const getAnalysisResults = async (id: string): Promise<AnalysisResult[]> => {
-  const cacheKey = `analysis-results-${id}`;
-  const cachedData = getCachedData(cacheKey);
-  
-  if (cachedData) {
-    return cachedData as AnalysisResult[];
-  }
-
-  try {
-    const response = await api.get(`analyze/${id}/results/`);
-    setCachedData(cacheKey, response.data);
-    return response.data;
-  } catch (error: any) {
-    throw new Error(error.response?.data?.detail || 'Failed to fetch analysis results');
-  }
-};
-
-export const getAnalysisSummary = async (id: string): Promise<AnalysisSummary> => {
-  const cacheKey = `analysis-summary-${id}`;
-  const cachedData = getCachedData(cacheKey);
-  
-  if (cachedData) {
-    return cachedData as AnalysisSummary;
-  }
-
-  try {
-    const response = await api.get(`analyze/${id}/summary/`);
-    setCachedData(cacheKey, response.data);
-    return response.data;
-  } catch (error: any) {
-    throw new Error(error.response?.data?.detail || 'Failed to fetch analysis summary');
-  }
-};
-
-export const updateSentiment = async (analysisId: string, resultId: string, sentiment: string, reason: string): Promise<any> => {
-  try {
-    const response = await api.patch(`analyze/${analysisId}/results/${resultId}/`, {
-      manual_sentiment: sentiment,
-      override_reason: reason
-    });
-    return response.data;
-  } catch (error: any) {
-    console.error('Error updating sentiment:', error);
-    throw error;
-  }
-};
-
-export const getSentimentByDate = async (id: string): Promise<SentimentByDate[]> => {
-  try {
-    const response = await api.get(`analyze/${id}/sentiment-by-date/`);
-    return response.data as SentimentByDate[];
-  } catch (error: any) {
-    console.error('Error fetching sentiment by date:', error);
-    throw error;
-  }
-};
-
-export const getIQDistribution = async (id: string): Promise<IQDistribution[]> => {
-  try {
-    const response = await api.get(`analyze/${id}/iq-distribution/`);
-    return response.data as IQDistribution[];
-  } catch (error: any) {
-    console.error('Error fetching IQ distribution:', error);
-    throw error;
-  }
-};
-
-export const getBotAnalysis = async (id: string): Promise<BotAnalysis> => {
-  try {
-    const response = await api.get(`analyze/${id}/bot-analysis/`);
-    return response.data as BotAnalysis;
-  } catch (error: any) {
-    console.error('Error fetching bot analysis:', error);
-    throw error;
-  }
-};
-
-export const getAnalysisFullDetails = async (id: string): Promise<any> => {
-  try {
-    // Always fetch fresh data when getting full details
-    const response = await api.get(`analyze/${id}/full-details/`);
-    return response.data;
-  } catch (error: any) {
-    console.error('Error fetching full analysis details:', error);
-    throw new Error(error.response?.data?.detail || 'Failed to fetch analysis details');
-  }
-};
-
-export const getGemmaStatus = async (): Promise<any> => {
-  try {
-    const response = await api.get('analyze/gemma-status/');
-    return response.data;
-  } catch (error: any) {
-    console.error('Error fetching Gemma status:', error);
-    throw error;
-  }
-};
-
-export const searchAnalysisResults = async (id: string, params: SearchParams): Promise<SearchResults> => {
-  try {
-    const response = await api.get(`analyze/${id}/search/`, { params });
-    return response.data;
-  } catch (error: any) {
-    console.error('Error searching analysis results:', error);
-    throw new Error(error.response?.data?.detail || 'Failed to search analysis results');
-  }
-};
-
-export default api;
-=======
 export * from './index';
-export { default } from './api.client'; 
->>>>>>> 618f550e
+export { default } from './api.client'; 