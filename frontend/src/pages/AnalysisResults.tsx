--- conflicted
+++ resolved
@@ -28,17 +28,9 @@
   PieChart, Pie, Cell, ResponsiveContainer, Legend, Tooltip,
   XAxis, YAxis, CartesianGrid, BarChart, Bar
 } from 'recharts';
-<<<<<<< HEAD
-import { getAnalysisFullDetails, searchAnalysisResults } from '../services/api';
-import type { Analysis, AnalysisSummary, AnalysisResult, BotAnalysis, SentimentByDate, IQDistribution, SearchParams } from '../services/api';
-// Workaround for missing lodash types
-// eslint-disable-next-line @typescript-eslint/ban-ts-comment
-// @ts-ignore
-=======
 import { getAnalysisFullDetails } from '../services/analysis.api';
 import { searchAnalysisResults } from '../services/results.api';
 import type { Analysis, AnalysisSummary, AnalysisResult, SearchParams } from '../services/types';
->>>>>>> 35c2cc39
 import { debounce } from 'lodash';
 import RedditIcon from '@mui/icons-material/Reddit';
 import TwitterIcon from '@mui/icons-material/Twitter';
@@ -65,17 +57,6 @@
     : analysis.source === 'twitter';
 };
 
-<<<<<<< HEAD
-interface SearchResultsData {
-  results: AnalysisResult[];
-  count: number;
-  page: number;
-  page_size: number;
-  total_pages?: number;
-}
-
-const AnalysisResults: React.FC = () => {
-=======
 // Define a type for the search results state
 interface SearchResultsState extends SearchParams {
   results: AnalysisResult[];
@@ -86,7 +67,6 @@
 }
 
 const AnalysisResults = () => {
->>>>>>> 35c2cc39
   const { id } = useParams<{ id: string }>();
   const [analysis, setAnalysis] = useState<Analysis | null>(null);
   const [summary, setSummary] = useState<AnalysisSummary | null>(null);
@@ -95,18 +75,7 @@
   const [isProcessing, setIsProcessing] = useState(false);
   const [debugStatus, setDebugStatus] = useState('');
   const [debugFull, setDebugFull] = useState('');
-<<<<<<< HEAD
-  const [searchResults, setSearchResults] = useState<SearchResultsData>({
-    results: [],
-    count: 0,
-    page: 1,
-    page_size: 20,
-    total_pages: 0
-  });
-  const [searchParams, setSearchParams] = useState<SearchParams>({
-=======
   const [searchResults, setSearchResults] = useState<SearchResultsState>({
->>>>>>> 35c2cc39
     q: '',
     sentiment: 'all',
     sarcasm: 'false',
@@ -120,18 +89,6 @@
     count: 0,
     total_pages: 1,
   });
-<<<<<<< HEAD
-  const [sentimentByDate, setSentimentByDate] = useState<SentimentByDate[]>([]);
-  const [iqDistribution, setIQDistribution] = useState<IQDistribution[]>([]);
-  const [botAnalysis, setBotAnalysis] = useState<BotAnalysis | null>(null);
-  // eslint-disable-next-line @typescript-eslint/no-unused-vars
-  const [editingResult, setEditingResult] = useState<AnalysisResult | null>(null);
-  // eslint-disable-next-line @typescript-eslint/no-unused-vars
-  const [editingSentiment, setEditingSentiment] = useState(0);
-  // eslint-disable-next-line @typescript-eslint/no-unused-vars
-  const [editingReason, setEditingReason] = useState('');
-=======
->>>>>>> 35c2cc39
   const [sentimentDistType, setSentimentDistType] = useState<'pie' | 'bar'>('pie');
 
   // Use inline debounce to avoid dependency warning
@@ -155,15 +112,8 @@
         ...prev,
         results: [],
         count: 0,
-<<<<<<< HEAD
-        page: 1,
-        page_size: 20,
-        total_pages: 0
-      });
-=======
         total_pages: 1,
       }));
->>>>>>> 35c2cc39
     }
   }, 300);
 
@@ -172,11 +122,7 @@
     if (id) {
       debouncedSearch(searchResults);
     }
-<<<<<<< HEAD
-  }, [searchParams, id, debouncedSearch]);
-=======
   }, [searchResults, id, debouncedSearch]);
->>>>>>> 35c2cc39
 
   const handlePageChange = (event: React.ChangeEvent<unknown>, newPage: number) => {
     setSearchResults(prev => ({
@@ -194,25 +140,6 @@
       setDebugStatus(data.status || 'N/A');
       setAnalysis(data);
       setSummary(data.summary);
-<<<<<<< HEAD
-      
-      const sentimentData = data.sentiment_by_date.map((item: SentimentByDate) => ({
-        date: new Date(item.post_date).toLocaleDateString(),
-        score: item.avg_score,
-        count: item.count
-      }));
-      setSentimentByDate(sentimentData);
-      
-      const iqData = data.iq_distribution.map((item: IQDistribution) => ({
-        iq: item.perceived_iq,
-        count: item.count
-      }));
-      setIQDistribution(iqData);
-      
-      setBotAnalysis(data.bot_analysis);
-      
-=======
->>>>>>> 35c2cc39
       if (data.results) {
         setAnalysis((prev) => prev ? { ...prev, results: data.results } : null);
         if (Array.isArray(data.results) && data.results.length > 0) {
@@ -242,11 +169,7 @@
     if (id) {
       debouncedSearch(searchResults);
     }
-<<<<<<< HEAD
-  }, [searchParams, id, debouncedSearch]);
-=======
   }, [searchResults, id]);
->>>>>>> 35c2cc39
 
   // Polling effect
   useEffect(() => {
@@ -274,16 +197,6 @@
     };
   }, [isProcessing, fetchData]);
 
-<<<<<<< HEAD
-  const handleEditClick = (result: AnalysisResult) => {
-    if (!result.id) return;
-    setEditingResult(result);
-    setEditingSentiment(typeof result.score === 'number' ? result.score : 0);
-    setEditingReason('');
-  };
-
-=======
->>>>>>> 35c2cc39
   if (loading) {
     return (
       <Box display="flex" flexDirection="column" justifyContent="center" alignItems="center" minHeight="80vh">
