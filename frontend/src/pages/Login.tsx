--- conflicted
+++ resolved
@@ -1,33 +1,6 @@
 import React from 'react';
 
 function Login() {
-<<<<<<< HEAD
-  const navigate = useNavigate();
-  const [formData, setFormData] = useState<{ username: string; password: string }>({ username: '', password: '' });
-  const [error, setError] = useState<string>('');
-
-  const handleChange = (e: React.ChangeEvent<HTMLInputElement>) => {
-    setFormData({
-      ...formData,
-      [e.target.name]: e.target.value,
-    });
-  };
-
-  const handleSubmit = async (e: React.FormEvent) => {
-    e.preventDefault();
-    try {
-      const { token } = await login(formData.username, formData.password);
-      localStorage.setItem('token', token);
-      setTimeout(() => navigate('/dashboard'), 1500);
-    } catch (err: unknown) {
-      console.error('Login error:', err);
-      const errorMessage = err instanceof Error ? err.message : 'Login failed';
-      setError(errorMessage);
-    }
-  };
-
-=======
->>>>>>> 35c2cc39
   return (
     <div>
       <h1>Login</h1>
