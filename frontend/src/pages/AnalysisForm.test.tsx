--- conflicted
+++ resolved
@@ -16,42 +16,8 @@
 import AnalysisForm from './AnalysisForm';
 import { BrowserRouter } from 'react-router-dom';
 import { vi } from 'vitest';
-<<<<<<< HEAD
-
-// Define mockNavigate at the module level
-const mockNavigate = vi.fn();
-
-// Mock useNavigate globally before any tests run
-vi.mock('react-router-dom', async (importOriginal) => {
-  const actual = await importOriginal();
-  return { ...actual, useNavigate: () => mockNavigate };
-});
-
-// Shared mock functions
-const createAnalysisMock = vi.fn();
-const getGemmaStatusMock = vi.fn();
-
-vi.mock('../services/api', async () => {
-  const actual = await vi.importActual<typeof import('../services/api')>('../services/api');
-  return {
-    ...actual,
-    createAnalysis: createAnalysisMock,
-    getGemmaStatus: getGemmaStatusMock,
-  };
-});
-
-vi.mock('../services/analysis.api', async () => {
-  const actual = await vi.importActual<typeof import('../services/analysis.api')>('../services/analysis.api');
-  return {
-    ...actual,
-    createAnalysis: createAnalysisMock,
-    getGemmaStatus: getGemmaStatusMock,
-  };
-});
-=======
 import { LocalizationProvider } from '@mui/x-date-pickers';
 import { AdapterDateFns } from '@mui/x-date-pickers/AdapterDateFns';
->>>>>>> 35c2cc39
 
 const renderWithRouter = (ui: React.ReactElement) => {
   return render(
@@ -69,225 +35,12 @@
     vi.clearAllMocks();
   });
 
-  beforeAll(() => {
-    // Provide a minimal, typed mock for IntersectionObserver used by MUI components
-    class MockIntersectionObserver implements IntersectionObserver {
-      readonly root: Element | null = null;
-      readonly rootMargin = '';
-      readonly thresholds: ReadonlyArray<number> = [];
-      disconnect(): void {/* noop */}
-      observe(): void {/* noop */}
-      takeRecords(): IntersectionObserverEntry[] { return []; }
-      unobserve(): void {/* noop */}
-    }
-    (window as unknown as { IntersectionObserver: typeof MockIntersectionObserver }).IntersectionObserver = MockIntersectionObserver;
-  });
-
-  // Existing ResizeObserver mock
-  global.ResizeObserver = class {
-    observe() {/* noop */}
-    unobserve() {/* noop */}
-    disconnect() {/* noop */}
-  };
-
   it('renders form fields', () => {
     renderWithRouter(<AnalysisForm />);
     expect(screen.getByLabelText(/search query/i)).toBeInTheDocument();
     expect(screen.getByLabelText(/source/i)).toBeInTheDocument();
-<<<<<<< HEAD
-    expect(screen.getByLabelText(/model/i)).toBeInTheDocument();
-  });
-
-  // it('shows validation error if no model selected', async () => {
-  //   renderWithRouter(<AnalysisForm />);
-  //   fireEvent.change(screen.getByLabelText(/query/i), { target: { value: 'test' } });
-  //   // Open the model Autocomplete dropdown
-  //   const modelInput = screen.getByLabelText(/model/i);
-  //   if (modelInput instanceof HTMLElement) {
-  //     fireEvent.mouseDown(modelInput);
-  //   }
-  //   // Deselect the selected option (VADER)
-  //   const vaderOptions = screen.getAllByText(/VADER/i);
-  //   const vaderOption = vaderOptions.find(el => el.getAttribute && el.getAttribute('role') === 'option');
-  //   if (vaderOption) {
-  //     fireEvent.click(vaderOption); // This should deselect VADER
-  //   } else {
-  //     fireEvent.click(vaderOptions[0]);
-  //   }
-  //   // Close the dropdown
-  //   if (document.activeElement instanceof HTMLElement) {
-  //     fireEvent.keyDown(document.activeElement, { key: 'Escape', code: 'Escape' });
-  //   }
-  //   fireEvent.click(screen.getByRole('button', { name: /analyze/i }));
-  //   const errorMessages = await screen.findAllByText(/please select at least one model/i);
-  //   expect(errorMessages.length).toBeGreaterThan(0);
-  // });
-
-  it('shows error if backend fails', async () => {
-    createAnalysisMock.mockRejectedValueOnce(new Error('Backend error'));
-    renderWithRouter(<AnalysisForm />);
-    fireEvent.change(screen.getByLabelText(/query/i), { target: { value: 'test' } });
-    // Select a model
-    fireEvent.mouseDown(screen.getByLabelText(/model/i));
-    fireEvent.click(screen.getByRole('option', { name: /gpt-4/i }));
-    const activeEl1 = document.activeElement as Element | null;
-    if (activeEl1) {
-      fireEvent.keyDown(activeEl1, { key: 'Escape', code: 'Escape' });
-    }
-    fireEvent.click(screen.getByRole('button', { name: /analyze/i }));
-    expect(await screen.findByText(/backend error/i)).toBeInTheDocument();
-  });
-
-  it('navigates on successful submission', async () => {
-    createAnalysisMock.mockResolvedValueOnce({ id: 123 });
-    renderWithRouter(<AnalysisForm />);
-    fireEvent.change(screen.getByLabelText(/query/i), { target: { value: 'test' } });
-    // Select a model
-    fireEvent.mouseDown(screen.getByLabelText(/model/i));
-    fireEvent.click(screen.getByRole('option', { name: /gpt-4/i }));
-    const activeEl1 = document.activeElement as Element | null;
-    if (activeEl1) {
-      fireEvent.keyDown(activeEl1, { key: 'Escape', code: 'Escape' });
-    }
-    const analyzeButton = await screen.findByRole('button', { name: /analyze/i });
-    fireEvent.click(analyzeButton);
-    await waitFor(() => {
-      expect(mockNavigate).toHaveBeenCalledWith('/analysis/123/processing');
-    });
-  });
-
-  it('shows Gemma status indicator', async () => {
-    renderWithRouter(<AnalysisForm />);
-    fireEvent.change(screen.getByLabelText(/query/i), { target: { value: 'test' } });
-    // Open the model Autocomplete dropdown
-    const modelInput = screen.getByLabelText(/model/i);
-    if (modelInput instanceof HTMLElement) {
-      fireEvent.mouseDown(modelInput);
-    }
-    // Look for all Gemma options in the dropdown
-    const gemmaOptions = await screen.findAllByRole('option', { name: /gemma/i });
-    expect(gemmaOptions.length).toBeGreaterThan(0);
-  });
-
-  it('submits the form and navigates to processing page on success', async () => {
-    createAnalysisMock.mockResolvedValueOnce({ id: 123 });
-    renderWithRouter(<AnalysisForm />);
-    // Fill out the form
-    fireEvent.change(screen.getByLabelText(/query/i), { target: { value: 'AAPL' } });
-    const queryInput = screen.getByLabelText(/query/i);
-    if (queryInput instanceof HTMLElement) fireEvent.blur(queryInput);
-    fireEvent.mouseDown(screen.getByLabelText(/source/i));
-    const redditOptions = screen.getAllByText(/Reddit/i);
-    const redditOption = redditOptions.find(el => el.getAttribute && el.getAttribute('role') === 'option');
-    if (redditOption) {
-      fireEvent.click(redditOption);
-    } else {
-      fireEvent.click(redditOptions[0]);
-    }
-    const activeEl2 = document.activeElement as Element | null;
-    if (activeEl2) {
-      fireEvent.keyDown(activeEl2, { key: 'Escape', code: 'Escape' });
-    }
-    fireEvent.mouseDown(screen.getByLabelText(/model/i));
-    const vaderOptions = screen.getAllByText(/VADER/i);
-    const vaderOption = vaderOptions.find(el => el.getAttribute && el.getAttribute('role') === 'option');
-    if (vaderOption) {
-      fireEvent.click(vaderOption);
-    } else {
-      fireEvent.click(vaderOptions[0]);
-    }
-    const activeEl3 = document.activeElement as Element | null;
-    if (activeEl3) {
-      fireEvent.keyDown(activeEl3, { key: 'Escape', code: 'Escape' });
-    }
-    fireEvent.mouseDown(screen.getByLabelText(/model/i));
-    const modelInputs = screen.getAllByLabelText(/model/i);
-    const modelInput = modelInputs.find(el => el.getAttribute('role') === 'combobox');
-    if (modelInput instanceof HTMLElement) fireEvent.blur(modelInput);
-    // Fill subreddits (Autocomplete)
-    const subredditsInputs = screen.getAllByLabelText(/select subreddits/i);
-    const subredditsInputEl = subredditsInputs.find(
-      el => el.getAttribute('type') === 'text' && el.getAttribute('aria-hidden') !== 'true'
-    );
-    if (subredditsInputEl instanceof HTMLElement) {
-      fireEvent.change(subredditsInputEl, { target: { value: 'wallstreetbets' } });
-      fireEvent.keyDown(subredditsInputEl, { key: 'Enter', code: 'Enter' });
-      fireEvent.blur(subredditsInputEl);
-    }
-    // Fill start and end dates if present
-    const startDateInputs = screen.queryAllByLabelText(/start date/i);
-    const startDateInput = startDateInputs.find(
-      el => el.getAttribute('type') === 'text' && el.getAttribute('aria-hidden') !== 'true'
-    );
-    if (startDateInput instanceof HTMLElement) {
-      fireEvent.change(startDateInput, { target: { value: '2024-06-01' } });
-      fireEvent.blur(startDateInput);
-    }
-    const endDateInputs = screen.queryAllByLabelText(/end date/i);
-    const endDateInput = endDateInputs.find(
-      el => el.getAttribute('type') === 'text' && el.getAttribute('aria-hidden') !== 'true'
-    );
-    if (endDateInput instanceof HTMLElement) {
-      fireEvent.change(endDateInput, { target: { value: '2024-06-02' } });
-      fireEvent.blur(endDateInput);
-    }
-    // Check include_images if present
-    const includeImagesCheckbox = screen.queryByLabelText(/include images/i);
-    if (includeImagesCheckbox && !(includeImagesCheckbox as HTMLInputElement).checked) {
-      fireEvent.click(includeImagesCheckbox);
-    }
-    // Log all buttons
-    const allButtons = screen.getAllByRole('button');
-    const submitButton = allButtons.find(btn => /analyze/i.test(btn.textContent || ''));
-    if (!submitButton) {
-      allButtons.forEach(btn => console.log('Button:', btn.textContent, 'disabled:', (btn as HTMLButtonElement).disabled));
-      screen.debug();
-      throw new Error('Could not find a button with text "Analyze"');
-    }
-    expect((submitButton as HTMLButtonElement).disabled).toBe(false);
-    console.log('Clicking submit button');
-    fireEvent.click(submitButton);
-    console.log('Waiting for createAnalysis and navigation to be called');
-    // Wait for createAnalysis and navigation to be called
-    await waitFor(() => {
-      expect(createAnalysisMock).toHaveBeenCalled();
-      expect(mockNavigate).toHaveBeenCalledWith('/analysis/123/processing');
-    }, { timeout: 2000 });
-    console.log('Test completed');
-  });
-
-  it('shows error if start date is after end date', async () => {
-    renderWithRouter(<AnalysisForm />);
-    fireEvent.change(screen.getByLabelText(/query/i), { target: { value: 'AAPL' } });
-    // Set start date after end date
-    const startDateInputs = screen.queryAllByLabelText(/start date/i);
-    const startDateInput = startDateInputs.find(
-      el => el.getAttribute('type') === 'text' && el.getAttribute('aria-hidden') !== 'true'
-    );
-    const endDateInputs = screen.queryAllByLabelText(/end date/i);
-    const endDateInput = endDateInputs.find(
-      el => el.getAttribute('type') === 'text' && el.getAttribute('aria-hidden') !== 'true'
-    );
-    if (startDateInput instanceof HTMLElement) {
-      fireEvent.change(startDateInput, { target: { value: '2024-06-03' } });
-      fireEvent.blur(startDateInput);
-    }
-    if (endDateInput instanceof HTMLElement) {
-      fireEvent.change(endDateInput, { target: { value: '2024-06-02' } });
-      fireEvent.blur(endDateInput);
-    }
-    // Click submit
-    const submitButton = screen.getAllByRole('button').find(btn => /analyze/i.test(btn.textContent || ''));
-    if (submitButton) {
-      fireEvent.click(submitButton);
-    }
-    // Wait for error message
-    const errorAlert = await screen.findByText(/start date must be before end date/i, {}, { timeout: 2000 });
-    expect(errorAlert).toBeInTheDocument();
-=======
     // Just check that the form renders without errors
     expect(screen.getByText(/sentiment analysis/i)).toBeInTheDocument();
->>>>>>> 35c2cc39
   });
 
   it('renders analyze button', () => {
