--- conflicted
+++ resolved
@@ -186,10 +186,12 @@
       alert(`Analysis created successfully! ID: ${result.id}`);
       
     } catch (err: unknown) {
+    } catch (err: unknown) {
       console.error('Error creating analysis:', err);
       const errorMessage = err instanceof Error ? err.message : 'Failed to create analysis';
       setError(errorMessage);
-<<<<<<< HEAD
+      const errorMessage = err instanceof Error ? err.message : 'Failed to create analysis';
+      setError(errorMessage);
   const handleSubmit = async (e: React.FormEvent) => {
     try {
       e.preventDefault();
@@ -242,8 +244,6 @@
     if (!analysis) return false;
     if (Array.isArray(analysis.source)) {
       return analysis.source.includes('twitter');
-=======
->>>>>>> e6488eb4
     }
   };
 
