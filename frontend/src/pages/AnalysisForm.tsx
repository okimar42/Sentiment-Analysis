--- conflicted
+++ resolved
@@ -1,10 +1,7 @@
-<<<<<<< HEAD
+import React, { useState } from 'react';
 import React, { useState, useEffect } from 'react';
 import { useNavigate } from 'react-router-dom';
 import { useNotification } from '../contexts/NotificationContext';
-=======
-import React, { useState } from 'react';
->>>>>>> 618f550e
 import {
   Container,
   Paper,
@@ -92,11 +89,8 @@
 }
 
 function AnalysisForm() {
-<<<<<<< HEAD
   const navigate = useNavigate();
   const { showProcessingStart, showProcessingComplete } = useNotification();
-=======
->>>>>>> 618f550e
   const [formData, setFormData] = useState<FormData>({
     query: '',
     source: ['reddit'],
@@ -156,6 +150,45 @@
     }
   };
 
+  const handleSubmit = async (e: React.FormEvent<HTMLFormElement>) => {
+    e.preventDefault();
+    setError('');
+    
+    // Use fallback to formData.model if selected_llms is empty, with hardcoded fallback
+    let selectedModels = formData.selected_llms.length > 0 ? formData.selected_llms : [formData.model];
+    
+    // Temporary hardcoded fallback for debugging
+    if (selectedModels.length === 0 || !selectedModels[0]) {
+      selectedModels = ['vader'];
+    }
+    
+    try {
+      const payload = {
+        query: formData.query,
+        source: formData.source,
+        model: selectedModels[0].toLowerCase(), // Convert to lowercase
+        subreddits: formData.subreddits,
+        start_date: formData.start_date.toISOString(),
+        end_date: formData.end_date.toISOString(),
+        include_images: formData.include_images,
+        selected_llms: selectedModels.map(model => model.toLowerCase()), // Convert all to lowercase
+        enable_sarcasm_detection: formData.selected_features.includes('sarcasm'),
+        enable_iq_analysis: formData.selected_features.includes('iq'),
+        enable_bot_detection: formData.selected_features.includes('bot'),
+      };
+      
+      console.log('Submitting payload:', payload);
+      const result = await createAnalysis(payload);
+      console.log('Analysis created successfully:', result);
+      
+      // Simple success message instead of complex reset/navigation
+      setError('');
+      alert(`Analysis created successfully! ID: ${result.id}`);
+      
+    } catch (err: unknown) {
+      console.error('Error creating analysis:', err);
+      const errorMessage = err instanceof Error ? err.message : 'Failed to create analysis';
+      setError(errorMessage);
   const handleSubmit = async (e: React.FormEvent) => {
     try {
       e.preventDefault();
@@ -169,7 +202,6 @@
       console.log('Form data:', formData); // Debug log
       const processId = showProcessingStart('Analysis');
       
-<<<<<<< HEAD
       try {
         // Ensure we're using VADER if it's selected
         const selectedModel = formData.selected_llms.includes('vader') ? 'vader' : formData.model;
@@ -201,12 +233,14 @@
     } catch (error) {
       console.error('Form submission error:', error);
       setError('An unexpected error occurred while submitting the form');
-=======
-    } catch (err: unknown) {
-      console.error('Error creating analysis:', err);
-      const errorMessage = err instanceof Error ? err.message : 'Failed to create analysis';
-      setError(errorMessage);
->>>>>>> 618f550e
+    }
+  };
+
+  // Add a helper to check if Twitter is selected
+  function hasTwitterSource(analysis: any): boolean {
+    if (!analysis) return false;
+    if (Array.isArray(analysis.source)) {
+      return analysis.source.includes('twitter');
     }
   };
 
