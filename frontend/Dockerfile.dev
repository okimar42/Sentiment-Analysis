--- conflicted
+++ resolved
@@ -1,8 +1,6 @@
 # Frontend development Dockerfile
 FROM node:20-alpine
 
-<<<<<<< HEAD
-=======
 # Install Docker CLI for buildx support
 RUN apk add --no-cache docker-cli
 
@@ -12,7 +10,8 @@
 # (Optional) Verify buildx installation
 RUN docker buildx version
 
->>>>>>> 9ab58810
+# Set working directory
+
 # Set working directory
 WORKDIR /app
 
