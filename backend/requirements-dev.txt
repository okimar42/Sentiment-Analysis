# Development and test dependencies
factory-boy
pytest
pytest-django
django-debug-toolbar
drf-spectacular[sidecar]

# Linting and formatting tools
flake8==6.1.0
black==23.12.1
mypy==1.8.0
isort==5.13.2
flake8-django==1.4.0
django-stubs==4.2.7
<<<<<<< HEAD
autoflake==2.2.1

# Type stubs for third-party libs
types-emoji
types-praw
types-tweepy
types-requests
types-aiohttp
types-celery
types-torch

# Django Rest Framework stubs
djangorestframework-stubs

# Placeholder stubs – mypy will still skip missing, but helps when stubs become available
types-huggingface-hub
types-transformers

# Additional stubs
django-stubs-ext
types-redis
types-python-dotenv
types-google-generativeai
types-django-debug-toolbar 
=======
autoflake==2.2.1 
drf-spectacular[sidecar]

# -----------------------------------
# Typing stub packages to satisfy linters / mypy
# -----------------------------------
# Celery typing stubs (community maintained)
celery-types
# PRAW stubs (Reddit API)
# types-praw
# Local stub packages are provided for aiohttp, torch, and praw (see `stubs/`).
# types-huggingface-hub  # noqa: E501 

# Other stub packages
types-requests
django-stubs
djangorestframework-stubs 
>>>>>>> 54a5b8c1
<|MERGE_RESOLUTION|>--- conflicted
+++ resolved
@@ -12,32 +12,6 @@
 isort==5.13.2
 flake8-django==1.4.0
 django-stubs==4.2.7
-<<<<<<< HEAD
-autoflake==2.2.1
-
-# Type stubs for third-party libs
-types-emoji
-types-praw
-types-tweepy
-types-requests
-types-aiohttp
-types-celery
-types-torch
-
-# Django Rest Framework stubs
-djangorestframework-stubs
-
-# Placeholder stubs – mypy will still skip missing, but helps when stubs become available
-types-huggingface-hub
-types-transformers
-
-# Additional stubs
-django-stubs-ext
-types-redis
-types-python-dotenv
-types-google-generativeai
-types-django-debug-toolbar 
-=======
 autoflake==2.2.1 
 drf-spectacular[sidecar]
 
@@ -54,5 +28,4 @@
 # Other stub packages
 types-requests
 django-stubs
-djangorestframework-stubs 
->>>>>>> 54a5b8c1
+djangorestframework-stubs 