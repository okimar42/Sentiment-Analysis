--- conflicted
+++ resolved
@@ -288,10 +288,6 @@
     gemma_model = None
 
     def get_model():
-<<<<<<< HEAD
-        from sentiment_analysis.models.huggingface import get_model as _central_get_model
-        return _central_get_model()
-=======
         global gemma_tokenizer, gemma_model
         if gemma_tokenizer is None or gemma_model is None:
             try:
@@ -320,7 +316,8 @@
                 )
                 return None, None
         return gemma_tokenizer, gemma_model
->>>>>>> 9ab58810
+        from sentiment_analysis.models.huggingface import get_model as _central_get_model
+        return _central_get_model()
 
     # Rate limiting settings
     INITIAL_DELAY = 3  # Start with 3 seconds between requests
